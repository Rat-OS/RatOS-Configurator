--- conflicted
+++ resolved
@@ -90,12 +90,11 @@
 		.optional(),
 });
 
-export const PostProcessorCLIOutput = z.discriminatedUnion('result', [
-	z.object({
+export const PostProcessorCLIOutput = z
+	.object({
 		result: z.literal('error'),
 		title: z.string().optional(),
 		message: z.string(),
-<<<<<<< HEAD
 	})
 	.or(
 		z.object({
@@ -116,49 +115,9 @@
 			payload: z.object({
 				percentage: z.number(),
 				eta: z.number(),
-=======
-	}),
-	z.object({
-		result: z.literal('warning'),
-		title: z.string().optional(),
-		message: z.string(),
-	}),
-	z.object({
-		result: z.literal('success'),
-		payload: z.discriminatedUnion('wasAlreadyProcessed', [
-			z.object({
-				extruderTemps: z.array(z.string()).optional(),
-				toolChangeCount: z.number(),
-				firstMoveX: z.string().optional(),
-				firstMoveY: z.string().optional(),
-				minX: z.number(),
-				maxX: z.number(),
-				hasPurgeTower: z.boolean().optional(),
-				configSection: z.record(z.string(), z.string()).optional(),
-				usedTools: z.array(z.string()),
-				gcodeInfo: GcodeInfoZod,
-				wasAlreadyProcessed: z.literal(false),
 			}),
-			z.object({
-				extruderTemps: z.array(z.string()).optional(),
-				firstMoveX: z.string().optional(),
-				firstMoveY: z.string().optional(),
-				hasPurgeTower: z.boolean().optional(),
-				configSection: z.record(z.string(), z.string()).optional(),
-				wasAlreadyProcessed: z.literal(true),
-				gcodeInfo: GcodeInfoZod,
->>>>>>> 88cca0e5
-			}),
-		]),
-	}),
-	z.object({
-		result: z.literal('progress'),
-		payload: z.object({
-			percentage: z.number(),
-			eta: z.number(),
 		}),
-	}),
-]);
+	);
 
 export type PostProcessorCLIOutput = z.infer<typeof PostProcessorCLIOutput>;
 
