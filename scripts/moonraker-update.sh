#!/bin/bash

<<<<<<< HEAD
source /home/pi/printer_data/config/RatOS/scripts/moonraker-ensure-policykit-rules.sh
ensure_moonraker_policiykit_rules
=======
source /home/pi/klipper_config/config/scripts/moonraker-ensure-policykit-rules.sh
ensure_moonraker_policiykit_rules

validate_moonraker_config()
{
  echo "Ensuring valid moonraker config.."
  install_version=$(/home/pi/moonraker-env/bin/python -mlmdb -e /home/pi/.moonraker_database/ -d moonraker get validate_install)
  cat /home/pi/klipper_config/moonraker.conf | grep "\[include config/moonraker.conf\]" > /dev/null
  has_include=$?
  if [ $has_include -eq 0 ] && [ "$install_version" = "'validate_install': missing" ]; then
    # Temporarily replace with old config
    echo "Installing old moonraker config.."
	echo $has_include
	echo $install_version
    # cp /home/pi/klipper_config/config/old-moonraker.conf /home/pi/klipper_config/config/moonraker.conf
  fi
}

ensure_service_permission()
{
	report_status "Updating service permissions"
	if ! cat /home/pi/printer_data/moonraker.asvc | grep "ratos-configurator" &>/dev/null; then
		printf '\nratos-configurator' >> /home/pi/printer_data/moonraker.asvc
		report_status "Configurator added to moonraker service permissions"
	fi
}

validate_moonraker_config
ensure_service_permission
>>>>>>> f86bae16
<|MERGE_RESOLUTION|>--- conflicted
+++ resolved
@@ -1,26 +1,7 @@
 #!/bin/bash
 
-<<<<<<< HEAD
 source /home/pi/printer_data/config/RatOS/scripts/moonraker-ensure-policykit-rules.sh
 ensure_moonraker_policiykit_rules
-=======
-source /home/pi/klipper_config/config/scripts/moonraker-ensure-policykit-rules.sh
-ensure_moonraker_policiykit_rules
-
-validate_moonraker_config()
-{
-  echo "Ensuring valid moonraker config.."
-  install_version=$(/home/pi/moonraker-env/bin/python -mlmdb -e /home/pi/.moonraker_database/ -d moonraker get validate_install)
-  cat /home/pi/klipper_config/moonraker.conf | grep "\[include config/moonraker.conf\]" > /dev/null
-  has_include=$?
-  if [ $has_include -eq 0 ] && [ "$install_version" = "'validate_install': missing" ]; then
-    # Temporarily replace with old config
-    echo "Installing old moonraker config.."
-	echo $has_include
-	echo $install_version
-    # cp /home/pi/klipper_config/config/old-moonraker.conf /home/pi/klipper_config/config/moonraker.conf
-  fi
-}
 
 ensure_service_permission()
 {
@@ -31,6 +12,4 @@
 	fi
 }
 
-validate_moonraker_config
-ensure_service_permission
->>>>>>> f86bae16
+ensure_service_permission