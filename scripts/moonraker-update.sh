#!/bin/bash

source /home/pi/printer_data/config/RatOS/scripts/moonraker-ensure-policykit-rules.sh
ensure_moonraker_policiykit_rules

<<<<<<< HEAD
ensure_service_permission()
{
	report_status "Updating service permissions"
	if ! cat /home/pi/printer_data/moonraker.asvc | grep "ratos-configurator" &>/dev/null; then
		printf '\nratos-configurator' >> /home/pi/printer_data/moonraker.asvc
		report_status "Configurator added to moonraker service permissions"
	fi
}

=======
SCRIPT_DIR=$( cd -- "$( dirname -- "${BASH_SOURCE[0]}" )" &> /dev/null && pwd )
source $SCRIPT_DIR/ratos-common.sh

validate_moonraker_config()
{
  echo "Ensuring valid moonraker config.."
  install_version=$(/home/pi/moonraker-env/bin/python -mlmdb -e /home/pi/.moonraker_database/ -d moonraker get validate_install)
  cat /home/pi/klipper_config/moonraker.conf | grep "\[include config/moonraker.conf\]" > /dev/null
  has_include=$?
  if [ $has_include -eq 0 ] && [ "$install_version" = "'validate_install': missing" ]; then
    # Temporarily replace with old config
    echo "Installing old moonraker config.."
	echo $has_include
	echo $install_version
    # cp /home/pi/klipper_config/config/old-moonraker.conf /home/pi/klipper_config/config/moonraker.conf
  fi
}

validate_moonraker_config
>>>>>>> fbec355a
ensure_service_permission<|MERGE_RESOLUTION|>--- conflicted
+++ resolved
@@ -3,35 +3,7 @@
 source /home/pi/printer_data/config/RatOS/scripts/moonraker-ensure-policykit-rules.sh
 ensure_moonraker_policiykit_rules
 
-<<<<<<< HEAD
-ensure_service_permission()
-{
-	report_status "Updating service permissions"
-	if ! cat /home/pi/printer_data/moonraker.asvc | grep "ratos-configurator" &>/dev/null; then
-		printf '\nratos-configurator' >> /home/pi/printer_data/moonraker.asvc
-		report_status "Configurator added to moonraker service permissions"
-	fi
-}
-
-=======
 SCRIPT_DIR=$( cd -- "$( dirname -- "${BASH_SOURCE[0]}" )" &> /dev/null && pwd )
 source $SCRIPT_DIR/ratos-common.sh
 
-validate_moonraker_config()
-{
-  echo "Ensuring valid moonraker config.."
-  install_version=$(/home/pi/moonraker-env/bin/python -mlmdb -e /home/pi/.moonraker_database/ -d moonraker get validate_install)
-  cat /home/pi/klipper_config/moonraker.conf | grep "\[include config/moonraker.conf\]" > /dev/null
-  has_include=$?
-  if [ $has_include -eq 0 ] && [ "$install_version" = "'validate_install': missing" ]; then
-    # Temporarily replace with old config
-    echo "Installing old moonraker config.."
-	echo $has_include
-	echo $install_version
-    # cp /home/pi/klipper_config/config/old-moonraker.conf /home/pi/klipper_config/config/moonraker.conf
-  fi
-}
-
-validate_moonraker_config
->>>>>>> fbec355a
 ensure_service_permission