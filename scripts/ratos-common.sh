--- conflicted
+++ resolved
@@ -269,20 +269,4 @@
 	$sudo chown root:root /tmp/030-ratos-githooks
 	$sudo chmod 440 /tmp/030-ratos-githooks
 	$sudo cp --preserve=mode /tmp/030-ratos-githooks /etc/sudoers.d/030-ratos-githooks
-<<<<<<< HEAD
-
-	# Whitelist change hostname script
-	if [[ ! -e /etc/sudoers.d/031-ratos-change-hostname ]]
-	then
-		touch /tmp/031-ratos-change-hostname
-		cat << '#EOF' > /tmp/031-ratos-change-hostname
-${RATOS_USERNAME}  ALL=(ALL) NOPASSWD: ${RATOS_PRINTER_DATA_DIR}/config/RatOS/scripts/change-hostname-as-root.sh
-#EOF
-
-		$sudo chown root:root /tmp/031-ratos-change-hostname
-		$sudo chmod 440 /tmp/031-ratos-change-hostname
-		$sudo cp --preserve=mode /tmp/031-ratos-change-hostname /etc/sudoers.d/031-ratos-change-hostname
-	fi
-=======
->>>>>>> 50882422
-}
+}
