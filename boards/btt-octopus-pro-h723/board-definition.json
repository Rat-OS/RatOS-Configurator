{
	"$schema": "../board-definition.schema.json",
	"name": "Octopus Pro H723",
	"manufacturer": "BIGTREETECH",
	"id": "btt-octopus-pro-h723",
	"firmwareBinaryName": "firmware-btt-octopus-pro-h723.bin",
	"compileScript": "compile.sh",
	"flashScript": "flash.sh",
	"disableAutoFlash": true,
	"flashInstructions": "Flashing only works if the SD card slot on the Octopus Pro is empty.",
	"documentationLink": "https://os.ratrig.com/docs/boards/btt/octopus-pro-h723",
<<<<<<< HEAD
	"driverCount": 8,
	"driverVoltages": [24, 36, 48, 56],
=======
	"disableAutoFlash": true,
>>>>>>> b330c6f2
	"dfu": {
		"flashDevice": "0483:df11",
		"dfuBootImage": "dfubooting.drawio.png",
		"instructions": [
			"Connect the board via USB to the Raspberry Pi",
			"Add the jumper to BOOT0 as shown in the picture",
			"Make sure the board is powered on",
			"If the board was already connected and powered when you inserted the jumper, click the reset button on the board."
		],
		"hasBoot0Jumper": true
	},
	"motorSlots": {
		"MOTOR0": {
			"title": "MOTOR 0",
			"enable_pin": "PF14",
			"step_pin": "PF13",
			"dir_pin": "PF12",
			"uart_pin": "PC4",
			"cs_pin": "PC4",
			"diag_pin": "PG6",
			"endstop_pin": "PG6",
			"spi_software_mosi_pin": "PA7",
			"spi_software_miso_pin": "PA6",
			"spi_software_sclk_pin": "PA5"
		},
		"MOTOR1": {
			"title": "MOTOR 1",
			"enable_pin": "PF15",
			"step_pin": "PG0",
			"dir_pin": "PG1",
			"uart_pin": "PD11",
			"cs_pin": "PD11",
			"diag_pin": "PG9",
			"endstop_pin": "PG9",
			"spi_software_mosi_pin": "PA7",
			"spi_software_miso_pin": "PA6",
			"spi_software_sclk_pin": "PA5"
		},
		"MOTOR2": {
			"title": "MOTOR 2",
			"enable_pin": "PG5",
			"step_pin": "PF11",
			"dir_pin": "PG3",
			"uart_pin": "PC6",
			"cs_pin": "PC6",
			"diag_pin": "PG10",
			"endstop_pin": "PG10",
			"spi_software_mosi_pin": "PA7",
			"spi_software_miso_pin": "PA6",
			"spi_software_sclk_pin": "PA5"
		},
		"MOTOR3": {
			"title": "MOTOR 3",
			"enable_pin": "PA0",
			"step_pin": "PG4",
			"dir_pin": "PC1",
			"uart_pin": "PC7",
			"cs_pin": "PC7",
			"diag_pin": "PG11",
			"endstop_pin": "PG11",
			"spi_software_mosi_pin": "PA7",
			"spi_software_miso_pin": "PA6",
			"spi_software_sclk_pin": "PA5"
		},
		"MOTOR4": {
			"title": "MOTOR 4",
			"enable_pin": "PG2",
			"step_pin": "PF9",
			"dir_pin": "PF10",
			"uart_pin": "PF2",
			"cs_pin": "PF2",
			"diag_pin": "PG12",
			"endstop_pin": "PG12",
			"spi_software_mosi_pin": "PA7",
			"spi_software_miso_pin": "PA6",
			"spi_software_sclk_pin": "PA5"
		},
		"MOTOR5": {
			"title": "MOTOR 5",
			"enable_pin": "PF1",
			"step_pin": "PC13",
			"dir_pin": "PF0",
			"uart_pin": "PE4",
			"cs_pin": "PE4",
			"diag_pin": "PG13",
			"endstop_pin": "PG13",
			"spi_software_mosi_pin": "PA7",
			"spi_software_miso_pin": "PA6",
			"spi_software_sclk_pin": "PA5"
		},
		"MOTOR6": {
			"title": "MOTOR 6",
			"enable_pin": "PD4",
			"step_pin": "PE2",
			"dir_pin": "PE3",
			"uart_pin": "PE1",
			"cs_pin": "PE1",
			"diag_pin": "PG14",
			"endstop_pin": "PG14",
			"spi_software_mosi_pin": "PA7",
			"spi_software_miso_pin": "PA6",
			"spi_software_sclk_pin": "PA5"
		},
		"MOTOR7": {
			"title": "MOTOR 7",
			"enable_pin": "PE0",
			"step_pin": "PE6",
			"dir_pin": "PA14",
			"uart_pin": "PD3",
			"cs_pin": "PD3",
			"diag_pin": "PG15",
			"endstop_pin": "PG15",
			"spi_software_mosi_pin": "PA7",
			"spi_software_miso_pin": "PA6",
			"spi_software_sclk_pin": "PA5"
		}
	},
	"ADXL345SPI": {
		"cs_pin": "PA15",
		"software": {
			"sclk": "PB3",
			"mosi": "PB5",
			"miso": "PB4"
		}
	},
	"stepperSPI": {
		"software": {
			"sclk": "PA5",
			"mosi": "PA7",
			"miso": "PA6"
		}
	}
}<|MERGE_RESOLUTION|>--- conflicted
+++ resolved
@@ -9,12 +9,9 @@
 	"disableAutoFlash": true,
 	"flashInstructions": "Flashing only works if the SD card slot on the Octopus Pro is empty.",
 	"documentationLink": "https://os.ratrig.com/docs/boards/btt/octopus-pro-h723",
-<<<<<<< HEAD
 	"driverCount": 8,
 	"driverVoltages": [24, 36, 48, 56],
-=======
 	"disableAutoFlash": true,
->>>>>>> b330c6f2
 	"dfu": {
 		"flashDevice": "0483:df11",
 		"dfuBootImage": "dfubooting.drawio.png",
