--- conflicted
+++ resolved
@@ -1,11 +1,5 @@
 import os, logging, glob
-<<<<<<< HEAD
 import json, subprocess, pathlib
-=======
-import logging, collections, pathlib
-import json, subprocess
-from . import bed_mesh as BedMesh
->>>>>>> a077b3fb
 
 #####
 # RatOS
@@ -33,13 +27,7 @@
 		}
 
 		self.old_is_graph_files = []
-<<<<<<< HEAD
-
 		self.load_settings()
-=======
-		self.contact_mesh = None
-		self.pmgr = BedMeshProfileManager(self.config, self)
->>>>>>> a077b3fb
 		self.register_commands()
 		self.register_handler()
 		self.load_settings()
@@ -234,42 +222,11 @@
 		else:
 			self.console_echo('Print aborted', 'error')
 
+
 	#####
 	# Gcode Post Processor
 	#####
-<<<<<<< HEAD
 	def process_gcode_file(self, filename, enable_post_processing):
-=======
-	def compensate_beacon_scan(self, profile):
-		systime = self.reactor.monotonic()
-		try:
-			if self.bed_mesh.z_mesh:
-				profile_name = self.bed_mesh.z_mesh.get_profile_name()
-				if profile_name != profile:
-					points = self.bed_mesh.get_status(systime)["profiles"][profile_name]["points"]
-					params = self.bed_mesh.z_mesh.get_mesh_params()
-					x_step = ((params["max_x"] - params["min_x"]) / (len(points[0]) - 1))
-					y_step = ((params["max_y"] - params["min_y"]) / (len(points) - 1))
-					new_points = []
-					for y in range(len(points)):
-						new_points.append([])
-						for x in range(len(points[0])):
-							x_pos = params["min_x"] + x * x_step
-							y_pos = params["min_y"] + y * y_step
-							z_val = points[y][x]
-							contact_z = self.contact_mesh.calc_z(x_pos, y_pos)
-							new_z = z_val - (z_val - contact_z)
-							new_points[y].append(new_z)
-					self.bed_mesh.z_mesh.build_mesh(new_points)
-					self.bed_mesh.save_profile(profile_name)
-					self.bed_mesh.set_mesh(self.bed_mesh.z_mesh)
-					self.console_echo("Beacon scan compensation", "debug", "Mesh scan profile %s compensated with contact profile %s" % (str(profile_name), str(profile)))
-					
-		except BedMesh.BedMeshError as e:
-			self.console_echo("Beacon scan compensation error", "error", str(e))
-
-	def process_gcode_file(self, filename, enable_gcode_transform):
->>>>>>> a077b3fb
 		try:
 			[path, size] = self.get_gcode_file_info(filename)
 			# Start ratos postprocess command
@@ -464,8 +421,8 @@
 
 		except Exception as e:
 			raise
-
 		return self.post_process_success;
+
 
 	def get_gcode_file_info(self, filename):
 		files = self.v_sd.get_file_list(True)
